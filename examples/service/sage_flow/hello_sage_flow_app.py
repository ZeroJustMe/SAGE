--- conflicted
+++ resolved
@@ -1,11 +1,5 @@
 import logging
 import time
-<<<<<<< HEAD
-import numpy as np
-from sage.common.utils.logging.custom_logger import CustomLogger
-from sage.middleware.components.sage_flow.python.sage_flow import (
-    SimpleStreamSource, StreamEnvironment)
-=======
 
 import numpy as np
 
@@ -14,7 +8,6 @@
     SimpleStreamSource,
     StreamEnvironment,
 )
->>>>>>> 56491bbe
 
 
 def main():
