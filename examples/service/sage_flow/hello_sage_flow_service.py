import logging
import time

import numpy as np

# Try direct imports; if running from repo without installation, add local package paths
try:
    from sage.common.utils.logging.custom_logger import CustomLogger
    from sage.core.api.local_environment import LocalEnvironment
<<<<<<< HEAD
    from sage.middleware.components.sage_flow.python.micro_service.sage_flow_service import \
        SageFlowService
=======
    from sage.middleware.components.sage_flow.python.micro_service.sage_flow_service import SageFlowService
>>>>>>> 56491bbe
except ModuleNotFoundError:
    import os
    import sys
    from pathlib import Path

    here = Path(__file__).resolve()
    repo_root = None
    for p in here.parents:
        if (p / "packages").exists():
            repo_root = p
            break
    if repo_root is None:
        repo_root = here.parents[3]

    src_paths = [
        repo_root / "packages" / "sage" / "src",
        repo_root / "packages" / "sage-common" / "src",
        repo_root / "packages" / "sage-kernel" / "src",
        repo_root / "packages" / "sage-middleware" / "src",
        repo_root / "packages" / "sage-libs" / "src",
        repo_root / "packages" / "sage-tools" / "src",
    ]
    for p in src_paths:
        sys.path.insert(0, str(p))

    from sage.common.utils.logging.custom_logger import CustomLogger
    from sage.core.api.local_environment import LocalEnvironment
<<<<<<< HEAD
    from sage.middleware.components.sage_flow.python.micro_service.sage_flow_service import \
        SageFlowService
=======
    from sage.middleware.components.sage_flow.python.micro_service.sage_flow_service import (
        SageFlowService,
    )
>>>>>>> 56491bbe


def main():
    env = LocalEnvironment("hello_sage_flow_service")

    # 注册 SageFlowService（与 neuromem_vdb 风格一致）
    env.register_service(
        "hello_sage_flow_service",
        SageFlowService,
        dim=4,
        dtype="Float32",
    )

    # 获取服务实例
    service_factory = env.service_factories["hello_sage_flow_service"]
    svc: SageFlowService = service_factory.create_service()

    # 附加一个可见的 Python sink，以便运行时在控制台看到处理结果
    processed = {"count": 0}

    def on_sink(uid: int, ts: int):
        processed["count"] += 1
        print(f"[service py_sink] processed uid={uid}, ts={ts}", flush=True)

    svc.set_sink(on_sink)

    # 推入几条数据
    for uid in range(3):
        vec = np.arange(4, dtype=np.float32) + uid
        svc.push(uid, vec)

    # 运行一次，将队列中的数据消费（内部会执行 env.execute()）
    svc.run()
    print(f"processed count: {processed['count']}")
    logging.info("Service demo done")


if __name__ == "__main__":
    # 显示标准 logging 的 INFO 级别日志
    logging.basicConfig(level=logging.INFO, format="%(levelname)s %(message)s")
    # 关闭自定义全局控制台日志（不影响标准 logging 和 print 输出）
    CustomLogger.disable_global_console_debug()
    main()<|MERGE_RESOLUTION|>--- conflicted
+++ resolved
@@ -7,12 +7,7 @@
 try:
     from sage.common.utils.logging.custom_logger import CustomLogger
     from sage.core.api.local_environment import LocalEnvironment
-<<<<<<< HEAD
-    from sage.middleware.components.sage_flow.python.micro_service.sage_flow_service import \
-        SageFlowService
-=======
     from sage.middleware.components.sage_flow.python.micro_service.sage_flow_service import SageFlowService
->>>>>>> 56491bbe
 except ModuleNotFoundError:
     import os
     import sys
@@ -40,14 +35,9 @@
 
     from sage.common.utils.logging.custom_logger import CustomLogger
     from sage.core.api.local_environment import LocalEnvironment
-<<<<<<< HEAD
-    from sage.middleware.components.sage_flow.python.micro_service.sage_flow_service import \
-        SageFlowService
-=======
     from sage.middleware.components.sage_flow.python.micro_service.sage_flow_service import (
         SageFlowService,
     )
->>>>>>> 56491bbe
 
 
 def main():
