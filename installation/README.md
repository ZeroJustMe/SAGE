--- conflicted
+++ resolved
@@ -75,8 +75,7 @@
 
 ---
 
-<<<<<<< HEAD
-## 4. Known Issues and Troubleshooting
+## 5. Known Issues and Troubleshooting
 
 If you faced build failure in Clion environment. You may add the following ENV variable to the cmake option in Clion
 
@@ -85,7 +84,4 @@
 # Modify CMake Configuration in CLion: Add the following to the CMake Options:
 -DCMAKE_EXE_LINKER_FLAGS="-L/usr/local/cuda/lib64"
 -DCMAKE_SHARED_LINKER_FLAGS="-L/usr/local/cuda/lib64"
-```
-=======
-## 5. Known Issues and Troubleshooting
->>>>>>> de495f5b
+```