--- conflicted
+++ resolved
@@ -5,10 +5,6 @@
 from sage.api.operator import Data
 import ray
 
-<<<<<<< HEAD
-
-=======
->>>>>>> 0dc3395c
 @ray.remote
 class OpenAIGenerator(GeneratorFunction):
     """
