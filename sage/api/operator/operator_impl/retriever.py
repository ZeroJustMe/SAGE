--- conflicted
+++ resolved
@@ -18,7 +18,7 @@
         else:
             self.ltm = None
 
-<<<<<<< HEAD
+
         # if self.config.get("dcm", False):
         #     self.dcm = self.config.get("dcm_collection")
         #     self.dcm_config = self.config.get("dcm_config", {})
@@ -35,19 +35,7 @@
         )
 
         
-=======
-        # 创建内存适配器并设置日志
-        # self.logger = logging.getLogger(f"SimpleRetriever")
-        # self.logger.setLevel(logging.DEBUG)
-        # handler = logging.StreamHandler()
-        # handler.setLevel(logging.DEBUG)
-        # formatter = logging.Formatter('[%(levelname)s] %(message)s')
-        # handler.setFormatter(formatter)
 
-        # if not self.logger.hasHandlers():
-        #     self.logger.addHandler(handler)
-
->>>>>>> 8ab68faf
         self.memory_adapter = self._create_memory_adapter()
         self.memory_adapter.logger = self.logger
 
