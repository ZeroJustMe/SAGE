--- conflicted
+++ resolved
@@ -46,24 +46,6 @@
         # try:
         # Retrieve memory chunks from each memory module if they are enabled in the configuration
         if self.config["stm"]:
-<<<<<<< HEAD
-        #     pre_len=len(chunks)
-        #     print(self.stm.retrieve(input_query))
-        #     chunks.extend(self.stm.retrieve(input_query))  # Retrieve from Short-Term Memory (STM)
-        #     self.logger.info(f"short_term_memory retrieve {len(chunks)-pre_len} results")
-        # if self.config["ltm"]:
-        #     pre_len=len(chunks)
-        #     # print(self.ltm.retrieve(input_query))
-        #     chunks.extend(self.ltm.retrieve(input_query))  # Retrieve from Long-Term Memory (LTM)
-        #     self.logger.info(f"long_term_memory retrieve {len(chunks)-pre_len} results")
-        # if self.config["dcm"]:
-        #     pre_len=len(chunks)
-        #     chunks.extend(self.dcm.retrieve(input_query))  # Retrieve from Dynamic Contextual Memory (DCM)
-        #     self.logger.info(f"dynamic_contextual_memory retrieve {len(chunks)-pre_len} results")
-        # except Exception as e:
-        #     self.logger.error(f"{e} when RetrieverFuction")
-=======
->>>>>>> 0dc3395c
             ref = self.memory_manager.retrieve.remote(input_query,"short_term_memory")
             chunks.extend(ray.get(ref))  # Retrieve from Short-Term Memory (STM)
         if self.config["ltm"]:
