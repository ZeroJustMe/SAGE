--- conflicted
+++ resolved
@@ -1,28 +1,15 @@
 from typing import Type, TYPE_CHECKING, Union, Any
-<<<<<<< HEAD
 from sage.core.engine import Engine
-from sage.api.pipeline.datastream_api import DataStream
-from sage.api.operator import SourceFunction
-from sage.api.operator.base_operator_api import BaseOperator
-from sage.core.compiler.query_compiler import QueryCompiler
-# from sage.runtime.operator_factory import OperatorFactory
-from sage.api.graph.sage_graph import SageGraph
-
-=======
 import pip
 from sage.core.engine.runtime import Engine
 from sage.api.pipeline.datastream_api import DataStream
 from sage.api.operator import SourceFunction
 from sage.api.operator.base_operator_api import BaseFuction
->>>>>>> e71f6500
+
 
 class Pipeline:
     name:str
-<<<<<<< HEAD
-    operators: list[Type[BaseOperator]]
-=======
     operators: list[BaseFuction]
->>>>>>> e71f6500
     data_streams: list[DataStream]
     operator_config: dict
     operator_cls_mapping: dict
@@ -55,7 +42,6 @@
             DataStream: 数据流对象
         """
         # 使用工厂创建算子实例
-<<<<<<< HEAD
         # operator_wrapper = self.operator_factory.create(source_class, config)
 
         stream = DataStream(source_class,  pipeline=self, name="source", config = config)
@@ -64,14 +50,6 @@
 
     def submit(self, config=None,generate_func = None):
         # 其中的generate_func最后会传到core.compiler.query_parser中作为generate_func
-=======
-        operator_wrapper = self.operator_factory.create(source_class, config)
-        stream = DataStream(operator=operator_wrapper, pipeline=self, name="source")
-        self.data_streams.append(stream)
-        return stream
-
-    def submit(self, config=None, generate_func = None):
->>>>>>> e71f6500
         """
         Submit the pipeline to the SAGE engine.
         The engine is responsible for compiling and executing the DAG.
@@ -86,11 +64,7 @@
                 }
                 :param generate_func:
         """
-<<<<<<< HEAD
     
-=======
-        # print(generate_func)
->>>>>>> e71f6500
         engine = Engine.get_instance(generate_func)
         print(generate_func)
         # 建立pipeline与引擎的关联
