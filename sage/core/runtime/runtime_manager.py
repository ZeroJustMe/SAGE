--- conflicted
+++ resolved
@@ -54,11 +54,7 @@
                 cls._instance.shutdown_all()
                 cls._instance = None
     
-<<<<<<< HEAD
-    def get(self, platform: str, **kwargs) -> BaseRuntime:
-=======
     def get(self, platform: str,*args, **kwargs) -> BaseRuntime:
->>>>>>> 0475edd3
         """
         获取指定平台的运行时实例，支持延迟初始化
         
