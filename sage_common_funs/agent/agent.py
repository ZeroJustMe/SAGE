from calendar import c
from sage_common_funs.utils.generator_model import apply_generator_model
from sage_core.api.base_function import BaseFunction
from jinja2 import Template
from sage_core.api.tuple import Data
from sage_utils.custom_logger import CustomLogger
from typing import Any,Tuple
import requests
import json
import re


class Tool:
    def __init__(self, name, func, description):
        self.name = name
        self.func = func
        self.description = description

    def run(self, *args, **kwargs):
        return self.func(*args, **kwargs)
    
class BochaSearch:
    def __init__(self,api_key):
        self.url = "https://api.bochaai.com/v1/web-search"
        self.api_key = api_key
        self.headers = {
            'Authorization': api_key,
            'Content-Type': 'application/json'
        }

    def run(self, query):
        payload = json.dumps({
            "query": query,
            "summary": True,
            "count": 10,
            "page": 1
        })
        response = requests.request("POST", self.url, headers=self.headers, data=payload)
        return response.json()

PREFIX = """Answer the following questions as best you can. You have access to the following tools:{tool_names}"""
FORMAT_INSTRUCTIONS = """Always respond in the following JSON format:

```json
{{
  "thought": "your thought process",
  "action": "the action to take, should be one of [{tool_names}]",
  "action_input": "the input to the action",
  "observation": "Result from tool after execution",
  "final_answer": "Final answer to the original question"
}}
```
Notes:
If you are taking an action, set 'final_answer' to "" and 'observation' to "".
If you have enough information to answer, set 'action' to "", and fill in 'final_answer' directly. 
"""

SUFFIX = """Begin!
Question: {input}
Thought:{agent_scratchpad}
"""


class BaseAgent(BaseFunction):
    def __init__(self, config, **kwargs):
        super().__init__(**kwargs)
        self.config = config
        search = BochaSearch(api_key=self.config["search_api_key"])
<<<<<<< HEAD
        self.logger.set
=======

>>>>>>> fa339c4b
        self.tools = [
            Tool(
                name = "Search",
                func=search.run,
                description="useful for when you need to search to answer questions about current events"
            )
        ]
        self.tools = {tool.name: tool for tool in self.tools}
        self.tool_names = ", ".join(self.tools.keys())  # 修复点
        self.format_instructions = FORMAT_INSTRUCTIONS.format(tool_names=self.tool_names)
        self.prefix= PREFIX.format(tool_names=self.tool_names)
        self.model = apply_generator_model(
            method=self.config["method"],
            model_name=self.config["model_name"],
            base_url=self.config["base_url"],
            api_key=self.config["api_key"],
            seed=42 
        )
        self.max_steps=self.config.get("max_steps", 5)

    def get_prompt(self, input, agent_scratchpad):
        return self.prefix + self.format_instructions + SUFFIX.format(
            input=input, agent_scratchpad=agent_scratchpad
        )
    
    def parse_json_output(self, output):
        """
        Try to load the entire output as JSON.
        """
        try:
            json_match = re.search(r"```json(.*?)```", output, re.DOTALL)
            if not json_match:
                raise ValueError("No JSON code block found.")

            json_str = json_match.group(1).strip()
            data = json.loads(json_str)
            return data
        except Exception as e:
            raise ValueError(f"Invalid JSON format: {str(e)}")
        
    def execute(self, data: Data[str],*args, **kwargs) -> Data[Tuple[str, str]]:
        query = data.data
        agent_scratchpad = ""
        count = 0
        while True:
            count += 1
            if count > self.max_steps:
                # raise ValueError("Max steps exceeded.")
                return Data((query,""))
            
            prompt = self.get_prompt(query, agent_scratchpad)
            print(f"Prompt: {prompt}")
            prompt=[{"role":"user","content":prompt}]
            output = self.model.generate(prompt)
            print(output)
            output=self.parse_json_output(output)
            # print(output)
            if output.get("final_answer") is not "":
                final_answer = output["final_answer"]
                print(f"Final Answer: {final_answer}")
                return Data((query,final_answer))

            action, action_input = output.get("action"), output.get("action_input")

            if action is None:
                # raise ValueError("Could not parse action.")
                return Data((query,""))

            if action not in self.tools:
                # raise ValueError(f"Unknown tool requested: {action}")
                return Data((query,""))

            tool = self.tools[action]
            tool_reault = tool.run(action_input)
            print(f"Tool {action} result: {tool_reault}")
            snippets =[item["snippet"] for item in tool_reault["data"]["webPages"]["value"]]
            observation = "\n".join(snippets)
            print(f"Observation: {observation}")
            agent_scratchpad += str(output) + f"\nObservation: {observation}\nThought: "

# import yaml
# def load_config(path: str) -> dict:
#     with open(path, 'r') as f:
#         return yaml.safe_load(f)

# config=load_config("/home/zsl/workspace/sage/api/operator/operator_impl/config.yaml")
# agent=BaseAgent(config)
# agent.run("你是谁")<|MERGE_RESOLUTION|>--- conflicted
+++ resolved
@@ -66,11 +66,7 @@
         super().__init__(**kwargs)
         self.config = config
         search = BochaSearch(api_key=self.config["search_api_key"])
-<<<<<<< HEAD
-        self.logger.set
-=======
 
->>>>>>> fa339c4b
         self.tools = [
             Tool(
                 name = "Search",
