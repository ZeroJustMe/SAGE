from __future__ import annotations
<<<<<<< HEAD
from typing import Dict, List
from sage_core.api.environment import BaseEnvironment
=======
from typing import Dict, List, Set
from sage_core.api.env import BaseEnvironment
>>>>>>> 003ed961
from sage_core.core.operator.transformation import Transformation
from sage_utils.custom_logger import CustomLogger

class GraphNode:
    def __init__(self, name: str,env:BaseEnvironment, transformation: Transformation, parallel_index: int):
        self.name: str = name
        self.transformation: Transformation = transformation
        self.env: BaseEnvironment = env  # 所属的环境
        self.parallel_index: int = parallel_index  # 在该transformation中的并行索引
        
        # 输入输出channels：每个channel是一个边的列表

        self.input_channels:Dict[str, List[GraphEdge]] = {}
        # 表示自己第i个input channel接受的所有上游并行节点的输入

        self.output_channels:Dict[str, List[List[GraphEdge]]] = {}
        # 表示自己第i个output channel输出的所有“广播目标”，其中每一个目标可以是并行的一组下游节点

        for input_tag, (upstream_trans, upstream_tag) in transformation.upstreams.items():
            self.input_channels[input_tag] = []

        for output_tag, output_set in transformation.downstreams.items():
            # 初始化每个输出标签对应的输出通道
            self.output_channels[output_tag] = []


class GraphEdge:
    def __init__(self,name:str,  output_node: GraphNode, output_tag: str, input_node:GraphNode = None, input_tag: str = None):
        """
        Initialize a compiler edge with a source and target node.
        Args:
            source (str): The name of the source node.
            target (str): The name of the target node.
        """
        self.name: str = name
        self.upstream_node:GraphNode = output_node
        self.upstream_tag: str = output_tag
        self.downstream_node:GraphNode = input_node
        self.downstream_tag: str = input_tag

class Compiler:
    def __init__(self, env:BaseEnvironment):
        self.env = env
        self.name = env.name
        self.nodes:Dict[str, GraphNode] = {}
        self.edges:Dict[str, GraphEdge] = {}
        # 构建数据流之间的连接映射

        self.logger = CustomLogger(
            object_name=f"Compiler_{env.name}",
            console_output=False,
            file_output=True
        )
        # 构建基础图结构
        self._build_graph_from_pipeline(env)
        
        self.logger.info(f"Successfully converted and optimized pipeline '{env.name}' to compiler with {len(self.nodes)} nodes and {len(self.edges)} edges")

    def _build_graph_from_pipeline(self, env: BaseEnvironment):
        """
        根据transformation pipeline构建图, 支持并行度和多对多连接
        分为三步: 1) 生成并行节点 2) 生成物理边 3) 创建图结构
        """
        trans_to_parallel_node_names:Dict[Transformation, List[str]] = {}  # transformation -> list of node names
        
        # 第一步：为每个transformation生成并行节点名字表，同时创建节点
        self.logger.debug("Step 1: Generating parallel nodes for each transformation")
        node_count = 0
        for transformation in env.pipeline:
            node_names = []
            for i in range(transformation.parallelism):
                try:
                    node_name = f"{transformation.function_class.__name__}_{node_count}"
                    node_count += 1
                    node_names.append(node_name)
                    self.nodes[node_name] = GraphNode(node_name, env,  transformation, i)
                    self.logger.debug(f"Created node: {node_name} (parallel index: {i})")
                except Exception as e:
                    self.logger.error(f"Error creating node {node_name}: {e}")
                    raise
            trans_to_parallel_node_names[transformation] = node_names
            self.logger.debug(f"Generated {len(node_names)} parallel nodes for {transformation.operator_class.__name__}: {node_names}")
        
        # 第三步：为每条逻辑边创建物理边并连接节点
        self.logger.debug("Step 2: Creating compiler structure")

        for transformation in env.pipeline:
            downstream_nodes = trans_to_parallel_node_names[transformation]
            
            for input_tag, (output_trans, output_tag) in transformation.upstreams.items():
                upstream_nodes = trans_to_parallel_node_names[output_trans]
                
                # 找到downstream_transformation在upstream_transformation.downstream中的位置
                # downstream_idx = upstream_trans.downstream.index(transformation)
                # 创建m*n条物理边
                for i, upstream_node_name in enumerate(upstream_nodes):
                    upstream_node = self.nodes[upstream_node_name]
                    output_group_edges:List[GraphEdge] = []
                    for j, downstream_node_name in enumerate(downstream_nodes):
                        # 创建边名
                        edge_name = f"({upstream_node_name}, {output_tag})->({downstream_node_name},{input_tag})"
                        
                        # 获取节点对象
                        downstream_node = self.nodes[downstream_node_name]
                        
                        # 创建边对象并连接
                        edge = GraphEdge(
                            name=edge_name,
                            output_node=upstream_node,
                            output_tag=output_tag,
                            input_node=downstream_node,
                            input_tag=input_tag
                        )
                        self.logger.debug(f"Creating edge: {edge_name} ")
                        # 将边添加到节点的channels中
                        #upstream_node.output_channels[upstream_output_channel].append(edge)
                        output_group_edges.append(edge)
                        downstream_node.input_channels[input_tag].append(edge)
                        
                        # 将边添加到图中
                        self.edges[edge_name] = edge
                    upstream_node.output_channels[output_tag].append(output_group_edges)



                self.logger.debug(f"Connected {len(upstream_nodes)}×{len(downstream_nodes)} physical edges "
                                f"between {output_trans.operator_class.__name__} -> "
                                f"{transformation.operator_class.__name__}")
        
        self.logger.info(f"Graph construction completed: {len(self.nodes)} nodes, {len(self.edges)} edges")

    def debug_print_graph(self):
        """
        调试方法：打印图中所有节点的详细信息，包括节点名字、对应的transformation.function以及上下游连接信息
        支持新的tag结构：input_channels和output_channels都使用string tag作为key
        """
        lines = []
        lines.append("\n")
        lines.append("=" * 80)
        lines.append(f"Graph Debug Information for '{self.name}'")
        lines.append("=" * 80)
        
        if not self.nodes:
            lines.append("No nodes in the graph")
            self.logger.debug("\n".join(lines))
            return
        
        # 按transformation类型分组显示节点
        transformation_groups = {}
        for node in self.nodes.values():
            transformation_name = node.transformation.function_class.__name__
            if transformation_name not in transformation_groups:
                transformation_groups[transformation_name] = []
            transformation_groups[transformation_name].append(node)
        
        for transformation_name, nodes in transformation_groups.items():
            lines.append(f"\n📊 Transformation: {transformation_name}")
            lines.append(f"   Type: {nodes[0].transformation.type.value}")
            lines.append(f"   Parallelism: {len(nodes)}")
            
            # 显示function信息
            sample_transformation = nodes[0].transformation
            if sample_transformation.is_instance:
                function_info = f"Instance of {sample_transformation.function_class.__name__}"
            else:
                function_info = f"Class {sample_transformation.function_class.__name__} (not instantiated)"
            lines.append(f"   Function: {function_info}")
            
            # 显示每个并行节点的详细信息
            for node in nodes:
                lines.append(f"\n   🔗 Node: {node.name} (parallel_index: {node.parallel_index})")
                
                # 显示输入连接信息
                if node.input_channels:
                    lines.append(f"      📥 Input Channels ({len(node.input_channels)} channels):")
                    for input_tag, channel_edges in node.input_channels.items():
                        if channel_edges:
                            # 统计来自不同上游节点的边
                            upstream_info = {}
                            for edge in channel_edges:
                                upstream_trans = edge.upstream_node.transformation.function_class.__name__
                                if upstream_trans not in upstream_info:
                                    upstream_info[upstream_trans] = []
                                upstream_info[upstream_trans].append(edge.upstream_node.name)
                            
                            lines.append(f"         Tag '{input_tag}': {len(channel_edges)} edges")
                            for upstream_trans, upstream_nodes in upstream_info.items():
                                lines.append(f"           from {upstream_trans}: {upstream_nodes}")
                        else:
                            lines.append(f"         Tag '{input_tag}': No incoming edges")
                else:
                    lines.append(f"      📥 Input: No input channels (source node)")
                
                # 显示输出连接信息
                if node.output_channels:
                    lines.append(f"      📤 Output Channels ({len(node.output_channels)} channels):")
                    for output_tag, broadcast_groups in node.output_channels.items():
                        if broadcast_groups:
                            lines.append(f"         Tag '{output_tag}': {len(broadcast_groups)} broadcast groups")
                            for group_idx, group_edges in enumerate(broadcast_groups):
                                if group_edges:
                                    # 统计发送到不同下游节点的边
                                    downstream_info = {}
                                    for edge in group_edges:
                                        downstream_trans = edge.downstream_node.transformation.function_class.__name__
                                        if downstream_trans not in downstream_info:
                                            downstream_info[downstream_trans] = []
                                        downstream_info[downstream_trans].append(edge.downstream_node.name)
                                    
                                    lines.append(f"           Group {group_idx}: {len(group_edges)} edges")
                                    for downstream_trans, downstream_nodes in downstream_info.items():
                                        lines.append(f"             to {downstream_trans}: {downstream_nodes}")
                        else:
                            lines.append(f"         Tag '{output_tag}': No outgoing edges")
                else:
                    lines.append(f"      📤 Output: No output channels (sink node)")
        
        # 显示图的统计信息
        lines.append(f"\n📈 Graph Statistics:")
        lines.append(f"   Total Nodes: {len(self.nodes)}")
        lines.append(f"   Total Edges: {len(self.edges)}")
        lines.append(f"   Transformations: {len(transformation_groups)}")
        
        # 显示连接拓扑（基于transformation级别）
        lines.append(f"\n🔄 Connection Topology:")
        transformation_connections = {}
        for transformation_name, nodes in transformation_groups.items():
            downstream_transformations = set()
            for node in nodes:
                for output_tag, broadcast_groups in node.output_channels.items():
                    for group in broadcast_groups:
                        for edge in group:
                            downstream_transformations.add(edge.downstream_node.transformation.function_class.__name__)
            transformation_connections[transformation_name] = list(downstream_transformations)
        
        for transformation_name, downstream_list in transformation_connections.items():
            if downstream_list:
                lines.append(f"   {transformation_name} -> {downstream_list}")
            else:
                lines.append(f"   {transformation_name} -> [SINK]")
        
        # 显示数据分发模式信息
        lines.append(f"\n📡 Data Distribution Patterns:")
        for transformation_name, nodes in transformation_groups.items():
            sample_node = nodes[0]
            if sample_node.output_channels:
                for output_tag, broadcast_groups in sample_node.output_channels.items():
                    if broadcast_groups:
                        distribution_type = "Round-robin/Key-by" if len(broadcast_groups) > 1 else "Broadcast"
                        lines.append(f"   {transformation_name} Tag '{output_tag}': {distribution_type} ({len(broadcast_groups)} groups)")
        
        lines.append("=" * 80)
        
        # 一次性输出所有调试信息
        self.logger.debug("\n".join(lines))<|MERGE_RESOLUTION|>--- conflicted
+++ resolved
@@ -1,11 +1,6 @@
 from __future__ import annotations
-<<<<<<< HEAD
-from typing import Dict, List
-from sage_core.api.environment import BaseEnvironment
-=======
 from typing import Dict, List, Set
 from sage_core.api.env import BaseEnvironment
->>>>>>> 003ed961
 from sage_core.core.operator.transformation import Transformation
 from sage_utils.custom_logger import CustomLogger
 
