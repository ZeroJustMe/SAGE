--- conflicted
+++ resolved
@@ -116,130 +116,4 @@
                                 f"between {transformation.upstream.operator_class.__name__} -> "
                                 f"{transformation.operator_class.__name__}")
         
-<<<<<<< HEAD
-        self.logger.info(f"Graph construction completed: {len(self.nodes)} nodes, {len(self.edges)} edges")
-
-    def debug_print_graph(self):
-        """
-        调试方法：打印图中所有节点的详细信息，包括节点名字、对应的transformation.function以及上下游连接信息
-        支持新的tag结构：input_channels和output_channels都使用string tag作为key
-        """
-        lines = []
-        lines.append("\n")
-        lines.append("=" * 80)
-        lines.append(f"Graph Debug Information for '{self.name}'")
-        lines.append("=" * 80)
-        
-        if not self.nodes:
-            lines.append("No nodes in the graph")
-            self.logger.debug("\n".join(lines))
-            return
-        
-        # 按transformation类型分组显示节点
-        transformation_groups = {}
-        for node in self.nodes.values():
-            transformation_name = node.transformation.function_class.__name__
-            if transformation_name not in transformation_groups:
-                transformation_groups[transformation_name] = []
-            transformation_groups[transformation_name].append(node)
-        
-        for transformation_name, nodes in transformation_groups.items():
-            lines.append(f"\n📊 Transformation: {transformation_name}")
-            lines.append(f"   Type: {nodes[0].transformation.type.value}")
-            lines.append(f"   Parallelism: {len(nodes)}")
-            
-            # 显示function信息
-            sample_transformation = nodes[0].transformation
-            function_info = f"Class {sample_transformation.function_class.__name__} (not instantiated)"
-            lines.append(f"   Function: {function_info}")
-            
-            # 显示每个并行节点的详细信息
-            for node in nodes:
-                lines.append(f"\n   🔗 Node: {node.name} (parallel_index: {node.parallel_index})")
-                
-                # 显示输入连接信息
-                if node.input_channels:
-                    lines.append(f"      📥 Input Channels ({len(node.input_channels)} channels):")
-                    for input_tag, channel_edges in node.input_channels.items():
-                        if channel_edges:
-                            # 统计来自不同上游节点的边
-                            upstream_info = {}
-                            for edge in channel_edges:
-                                upstream_trans = edge.upstream_node.transformation.function_class.__name__
-                                if upstream_trans not in upstream_info:
-                                    upstream_info[upstream_trans] = []
-                                upstream_info[upstream_trans].append(edge.upstream_node.name)
-                            
-                            lines.append(f"         Tag '{input_tag}': {len(channel_edges)} edges")
-                            for upstream_trans, upstream_nodes in upstream_info.items():
-                                lines.append(f"           from {upstream_trans}: {upstream_nodes}")
-                        else:
-                            lines.append(f"         Tag '{input_tag}': No incoming edges")
-                else:
-                    lines.append(f"      📥 Input: No input channels (source node)")
-                
-                # 显示输出连接信息
-                if node.output_channels:
-                    lines.append(f"      📤 Output Channels ({len(node.output_channels)} channels):")
-                    for output_tag, broadcast_groups in node.output_channels.items():
-                        if broadcast_groups:
-                            lines.append(f"         Tag '{output_tag}': {len(broadcast_groups)} broadcast groups")
-                            for group_idx, group_edges in enumerate(broadcast_groups):
-                                if group_edges:
-                                    # 统计发送到不同下游节点的边
-                                    downstream_info = {}
-                                    for edge in group_edges:
-                                        downstream_trans = edge.downstream_node.transformation.function_class.__name__
-                                        if downstream_trans not in downstream_info:
-                                            downstream_info[downstream_trans] = []
-                                        downstream_info[downstream_trans].append(edge.downstream_node.name)
-                                    
-                                    lines.append(f"           Group {group_idx}: {len(group_edges)} edges")
-                                    for downstream_trans, downstream_nodes in downstream_info.items():
-                                        lines.append(f"             to {downstream_trans}: {downstream_nodes}")
-                        else:
-                            lines.append(f"         Tag '{output_tag}': No outgoing edges")
-                else:
-                    lines.append(f"      📤 Output: No output channels (sink node)")
-        
-        # 显示图的统计信息
-        lines.append(f"\n📈 Graph Statistics:")
-        lines.append(f"   Total Nodes: {len(self.nodes)}")
-        lines.append(f"   Total Edges: {len(self.edges)}")
-        lines.append(f"   Transformations: {len(transformation_groups)}")
-        
-        # 显示连接拓扑（基于transformation级别）
-        lines.append(f"\n🔄 Connection Topology:")
-        transformation_connections = {}
-        for transformation_name, nodes in transformation_groups.items():
-            downstream_transformations = set()
-            for node in nodes:
-                for output_tag, broadcast_groups in node.output_channels.items():
-                    for group in broadcast_groups:
-                        for edge in group:
-                            downstream_transformations.add(edge.downstream_node.transformation.function_class.__name__)
-            transformation_connections[transformation_name] = list(downstream_transformations)
-        
-        for transformation_name, downstream_list in transformation_connections.items():
-            if downstream_list:
-                lines.append(f"   {transformation_name} -> {downstream_list}")
-            else:
-                lines.append(f"   {transformation_name} -> [SINK]")
-        
-        # 显示数据分发模式信息
-        lines.append(f"\n📡 Data Distribution Patterns:")
-        for transformation_name, nodes in transformation_groups.items():
-            sample_node = nodes[0]
-            if sample_node.output_channels:
-                for output_tag, broadcast_groups in sample_node.output_channels.items():
-                    if broadcast_groups:
-                        distribution_type = "Round-robin/Key-by" if len(broadcast_groups) > 1 else "Broadcast"
-                        lines.append(f"   {transformation_name} Tag '{output_tag}': {distribution_type} ({len(broadcast_groups)} groups)")
-        
-        lines.append("=" * 80)
-        
-        # 一次性输出所有调试信息
-        self.logger.debug("\n".join(lines))
-=======
-        self.logger.info(f"Graph construction completed: {len(self.nodes)} nodes, {len(self.edges)} edges")
->>>>>>> 79c289b5
+        self.logger.info(f"Graph construction completed: {len(self.nodes)} nodes, {len(self.edges)} edges")