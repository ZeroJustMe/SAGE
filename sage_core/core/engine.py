--- conflicted
+++ resolved
@@ -54,11 +54,7 @@
         # env, graph和dag用的都是同一个名字
         graph = Compiler(env)
         graph.debug_print_graph()
-<<<<<<< HEAD
         self.DAGs[graph.name] = graph
-=======
-        self.graphs[env.name] = graph
->>>>>>> 5de38be1
         try:
             self.logger.info(f"Received mixed graph '{graph.name}' with {len(graph.nodes)} nodes")
             # 编译图
@@ -117,7 +113,6 @@
             self.logger.info(f"DAG for environment '{env.name}' has been stopped.")
         else:
             self.logger.warning(f"No DAG found for environment '{env.name}'")
-<<<<<<< HEAD
         # 如果没有剩余环境，执行完整 shutdown
         if not self.env_to_dag:
             self.shutdown()
@@ -140,7 +135,4 @@
         self.DAGs.clear()
 
         Engine._instance = None
-        self.logger.info("Engine shutdown complete")
-=======
-        # env.destroy()
->>>>>>> 5de38be1
+        self.logger.info("Engine shutdown complete")