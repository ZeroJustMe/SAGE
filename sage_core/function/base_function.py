import os
from abc import ABC, abstractmethod
from typing import Type, List, Tuple, Any, TYPE_CHECKING, Union

from dotenv import load_dotenv

from sage_utils.custom_logger import CustomLogger
if TYPE_CHECKING:
    from sage_runtime.runtime_context import RuntimeContext

from sage_runtime.state_persistence import load_function_state, save_function_state


# 构造来源于sage_runtime/operator/factory.py
class BaseFunction(ABC):
    """
    BaseFunction is the abstract base class for all operator functions in SAGE.
    It defines the core interface and initializes a logger.
    """

    def __init__(self, ctx:'RuntimeContext' = None, **kwargs):
        self.runtime_context = ctx
        self.name = ctx.name if ctx else self.__class__.__name__
        self.env_name = ctx.env_name if ctx else None
        self._logger = CustomLogger(
            filename=f"Function_{self.name}",
            env_name= self.env_name,
            console_output="WARNING",
            file_output="DEBUG",
            global_output = "WARNING",
            name = f"{self.name}_{self.__class__.__name__}",
            session_folder=ctx.session_folder if ctx else None
        )
        # self.runtime_context.create_logger()
        self.logger.info(f"Function {self.name} initialized")
        
    @property
    def logger(self):
        if not hasattr(self, "_logger"):
            import logging
            self._logger = logging.getLogger(f"{self.__class__.__name__}")
        return self._logger


    # @abstractmethod
    # def close(self, *args, **kwargs):
    #     """
    #     Abstract method to be implemented by subclasses.

    #     Each rag must define its own execute logic that processes input data
    #     and returns the output.

    #     :param args: Positional input data.
    #     :param kwargs: Additional keyword arguments.
    #     :return: Output data.
    #     """
    #     pass


    @abstractmethod
    def execute(self, data:any):
        """
        Abstract method to be implemented by subclasses.

        Each rag must define its own execute logic that processes input data
        and returns the output.

        :param args: Positional input data.
        :param kwargs: Additional keyword arguments.
        :return: Output data.
        """
        pass





class MemoryFunction(BaseFunction):
    def __init__(self):
        self.runtime_context = None  # 需要在compiler里面实例化。
        self.memory= self.runtime_context.memory
        pass

class StatefulFunction(BaseFunction):
    """
    有状态算子基类：自动在 init 恢复状态，
    并可通过 save_state() 持久化。
    """
    # 子类可覆盖：只保存 include 中字段
    __state_include__ = []
    # 默认排除 logger、私有属性和 runtime_context
    __state_exclude__ = ['logger', '_logger', 'runtime_context']

    def __init__(self, **kwargs):
        super().__init__(**kwargs)
<<<<<<< HEAD
        # 注入上下文
=======
>>>>>>> af6699aa
        # 恢复上次 checkpoint
        chkpt_dir = os.path.join(self.runtime_context.session_folder, ".sage_checkpoints")
        chkpt_path = os.path.join(chkpt_dir, f"{self.runtime_context.name}.chkpt")
        load_function_state(self, chkpt_path)

    def save_state(self):
        """
        将当前对象状态持久化到 disk，
        """
        base = os.path.join(self.runtime_context.session_folder, ".sage_checkpoints")
        os.makedirs(base, exist_ok=True)
        path = os.path.join(base, f"{self.runtime_context.name}.chkpt")
        save_function_state(self, path)

# class MemoryFunction(BaseFunction):
#     def __init__(self):
#         self.runtime_context = None  # 需要在compiler里面实例化。

#     @property
#     def memory(self):
#         if self.runtime_context is None:
#             raise RuntimeError("runtime_context is not set")
#         return self.runtime_context.memory

# class StatefulFunction(BaseFunction):
#     def __init__(self):
#         self.runtime_context = None  # 需要在compiler里面实例化。
#         self.state
#         pass<|MERGE_RESOLUTION|>--- conflicted
+++ resolved
@@ -93,10 +93,7 @@
 
     def __init__(self, **kwargs):
         super().__init__(**kwargs)
-<<<<<<< HEAD
         # 注入上下文
-=======
->>>>>>> af6699aa
         # 恢复上次 checkpoint
         chkpt_dir = os.path.join(self.runtime_context.session_folder, ".sage_checkpoints")
         chkpt_path = os.path.join(chkpt_dir, f"{self.runtime_context.name}.chkpt")
