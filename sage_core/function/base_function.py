import os
from abc import ABC, abstractmethod
from typing import Type, List, Tuple, Any, TYPE_CHECKING, Union

from dotenv import load_dotenv

from sage_utils.custom_logger import CustomLogger
if TYPE_CHECKING:
    from sage_runtime.runtime_context import RuntimeContext


# 构造来源于sage_runtime/operator/factory.py
class BaseFunction(ABC):
    """
    BaseFunction is the abstract base class for all operator functions in SAGE.
    It defines the core interface and initializes a logger.
    """

    def __init__(self, **kwargs):
<<<<<<< HEAD

        # TODO: api_key应该是由env来提供和解析的吧？
        # Issue URL: https://github.com/intellistream/SAGE/issues/145
        self.api_key = None
        # self.get_key()

=======
        pass
>>>>>>> 2be8aa2c
    def runtime_init(self, ctx: 'RuntimeContext') -> None:
        """
        Initialize the function with the runtime context.
        This method should be called after the function is created.
        """
        self.runtime_context = ctx
        self.name = ctx.name
        self._logger = CustomLogger(
            filename=f"Function_{ctx.name}",
            env_name=ctx.env_name,
            console_output="WARNING",
            file_output="DEBUG",
            global_output = "WARNING",
            name = f"{ctx.name}_{self.__class__.__name__}",
            session_folder=ctx.session_folder
        )
        self.runtime_context.create_logger()
        self.logger.info(f"Function {self.name} initialized with runtime context {ctx}")
        
    @property
    def logger(self):
        if not hasattr(self, "_logger"):
            import logging
            self._logger = logging.getLogger(f"{self.__class__.__name__}")
        return self._logger

<<<<<<< HEAD
    # def get_key(self):
    #     # finds and loads .env into os.environ
    #     load_dotenv()
    #     # TODO: add an iteration to find the suitable key for the url that the user configured.
    #     if not os.getenv("ALIBABA_API_KEY"):
    #         raise RuntimeError("Missing ALIBABA_API_KEY in environment or .env file")
    #     else:
    #         self.api_key = os.getenv("ALIBABA_API_KEY")
    #     pass
=======
>>>>>>> 2be8aa2c

    # @abstractmethod
    # def close(self, *args, **kwargs):
    #     """
    #     Abstract method to be implemented by subclasses.

    #     Each rag must define its own execute logic that processes input data
    #     and returns the output.

    #     :param args: Positional input data.
    #     :param kwargs: Additional keyword arguments.
    #     :return: Output data.
    #     """
    #     pass


    @abstractmethod
    def execute(self, data:any):
        """
        Abstract method to be implemented by subclasses.

        Each rag must define its own execute logic that processes input data
        and returns the output.

        :param args: Positional input data.
        :param kwargs: Additional keyword arguments.
        :return: Output data.
        """
        pass





class MemoryFunction(BaseFunction):
    def __init__(self):
        self.runtime_context = None  # 需要在compiler里面实例化。
        self.memory= self.runtime_context.memory
        pass

class StatefulFunction(BaseFunction):
    def __init__(self,**kwargs):
        super().__init__(**kwargs)
        self.runtime_context = None  # 需要在compiler里面实例化。
        self.state = None
        pass


# class MemoryFunction(BaseFunction):
#     def __init__(self):
#         self.runtime_context = None  # 需要在compiler里面实例化。

#     @property
#     def memory(self):
#         if self.runtime_context is None:
#             raise RuntimeError("runtime_context is not set")
#         return self.runtime_context.memory

# class StatefulFunction(BaseFunction):
#     def __init__(self):
#         self.runtime_context = None  # 需要在compiler里面实例化。
#         self.state
#         pass<|MERGE_RESOLUTION|>--- conflicted
+++ resolved
@@ -17,16 +17,7 @@
     """
 
     def __init__(self, **kwargs):
-<<<<<<< HEAD
-
-        # TODO: api_key应该是由env来提供和解析的吧？
-        # Issue URL: https://github.com/intellistream/SAGE/issues/145
-        self.api_key = None
-        # self.get_key()
-
-=======
         pass
->>>>>>> 2be8aa2c
     def runtime_init(self, ctx: 'RuntimeContext') -> None:
         """
         Initialize the function with the runtime context.
@@ -53,18 +44,6 @@
             self._logger = logging.getLogger(f"{self.__class__.__name__}")
         return self._logger
 
-<<<<<<< HEAD
-    # def get_key(self):
-    #     # finds and loads .env into os.environ
-    #     load_dotenv()
-    #     # TODO: add an iteration to find the suitable key for the url that the user configured.
-    #     if not os.getenv("ALIBABA_API_KEY"):
-    #         raise RuntimeError("Missing ALIBABA_API_KEY in environment or .env file")
-    #     else:
-    #         self.api_key = os.getenv("ALIBABA_API_KEY")
-    #     pass
-=======
->>>>>>> 2be8aa2c
 
     # @abstractmethod
     # def close(self, *args, **kwargs):
