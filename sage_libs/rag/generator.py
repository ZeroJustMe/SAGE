<<<<<<< HEAD
import os
from typing import Tuple,List
from sage_common_funs.utils.generator_model import apply_generator_model
from sage_core.function.map_function import MapFunction 
from sage_core.function.base_function import StatefulFunction
from sage_utils.state_persistence import load_function_state, save_function_state

class OpenAIGenerator(MapFunction):
    """
    OpenAIGenerator is a generator rag that interfaces with a specified OpenAI model
    to generate responses based on input data.
    """

    def __init__(self, config, **kwargs):
        super().__init__(**kwargs)

        """
        Initializes the OpenAIGenerator instance with configuration parameters.

        :param config: Dictionary containing configuration for the generator, including 
                       the method, model name, base URL, API key, etc.
        """
        self.config = config
        # Apply the generator model with the provided configuration
        self.model = apply_generator_model(
            method=self.config["method"],
            model_name=self.config["model_name"],
            base_url=self.config["base_url"],
            api_key=self.config["api_key"] or os.getenv("ALIBABA_API_KEY"),
            seed=42  # Hardcoded seed for reproducibility
        )
        self.num = 1



    # 其中原有的**kwargs应该由函数内部或者data内部提供
    def execute(self, data: list) -> Tuple[str, str]:
        """
        Executes the response generation using the configured model based on the input data.

        :param data: Data object containing a list of input data.
                     The second item in the list is expected to be a dictionary with a "content" key that contains the user's query.
        :param kwargs: Additional parameters for the model generation (e.g., temperature, max_tokens, etc.).

        :return: A Data object containing a tuple (user_query, response), where user_query is the original input query,
                and response is the generated response from the model.
        """
        # Extract the user query from the input data
        user_query = data[0] if len(data) > 1  else None
 
        prompt = data[1] if len(data) > 1 else data

        response = self.model.generate(prompt)

        self.num += 1

        self.logger.info(f"[ {self.__class__.__name__}]: Response: {response}")

        # Return the generated response along with the original user query as a tuple
        return (user_query, response)

class OpenAIGeneratorWithHistory(StatefulFunction):
    """
    OpenAIGenerator with global dialogue memory.
    Maintains a rolling history of past user and assistant turns (stateful).
    """

    def __init__(self, config, **kwargs):
        super().__init__(**kwargs)
        self.config = config

        self.model = apply_generator_model(
            method=self.config["method"],
            model_name=self.config["model_name"],
            base_url=self.config["base_url"],
            api_key=os.getenv("ALIBABA_API_KEY"),
            seed=42
        )

        # 全局历史状态，按对话轮次记录字符串
        self.dialogue_history: List[str] = []
        self.history_turns = config.get("max_history_turns", 5)
        self.num = 1

        base = os.path.join(self.ctx.env_base_dir, ".sage_checkpoints")
        os.makedirs(base, exist_ok=True)
        path = os.path.join(base, f"{self.ctx.name}.chkpt")
        load_function_state(self, path)

    def execute(self, data: List, **kwargs) -> Tuple[str, str]:
        """
        Expects input data: [user_query, prompt_dict]
        Where prompt_dict includes {"content": ...}
        """
        # 延迟恢复：在首次执行前根据 runtime_context 恢复状态


        user_query = data[0] if len(data) > 1 else None
        prompt_info = data[1] if len(data) > 1 else data

        new_turns = [entry for entry in prompt_info if entry["role"] in ("user", "system")]

        history_to_use = self.dialogue_history[-2 * self.history_turns:]
        full_prompt = history_to_use + new_turns

        self.logger.debug(f"[Prompt with history]:\n{full_prompt}")

        response = self.model.generate(full_prompt, **kwargs)

        for entry in new_turns:
            if entry["role"] == "user":
                self.dialogue_history.append(entry)
        self.dialogue_history.append({"role": "assistant", "content": response})
        self.dialogue_history = self.dialogue_history[-2 * self.history_turns:]  # 保留最近 N 轮

        self.logger.info(f"\033[32m[{self.__class__.__name__}] Response: {response}\033[0m")

        # —— 自动持久化：每次 execute 后保存状态 —— 
        base = os.path.join(self.ctx.env_base_dir, ".sage_checkpoints")
        os.makedirs(base, exist_ok=True)
        path = os.path.join(base, f"{self.ctx.name}.chkpt")
        save_function_state(self, path)
        return (user_query, response)
    
    def save_state(self):
        """
        手动触发：持久化当前 dialogue_history，用于测试调用。
        """
        base = os.path.join(self.ctx.env_base_dir, ".sage_checkpoints")
        os.makedirs(base, exist_ok=True)
        path = os.path.join(base, f"{self.ctx.name}.chkpt")
        save_function_state(self, path)

class HFGenerator(MapFunction):
    """
    HFGenerator is a generator rag that interfaces with a Hugging Face model
    to generate responses based on input data.
    """

    def __init__(self, config, **kwargs):
        """
        Initializes the HFGenerator instance with configuration parameters.

        :param config: Dictionary containing configuration for the generator, including
                       the method and model name.
        """
        super().__init__(**kwargs)
        self.config = config
        # Apply the generator model with the provided configuration
        self.model = apply_generator_model(
            method=self.config["method"],
            model_name=self.config["model_name"]
        )

    def execute(self, data: list, **kwargs) -> Tuple[str, str]:
        """
        Executes the response generation using the configured Hugging Face model based on the input data.

        :param data: Data object containing a list of input data.
                     The expected format and the content of the data depend on the model's requirements.
        :param kwargs: Additional parameters for the model generation (e.g., temperature, max_tokens, etc.).

        :return: A Data object containing the generated response as a string.
        """
        # Generate the response from the Hugging Face model using the provided data and additional arguments
        user_query = data[0] if len(data) > 1  else None
 
        prompt = data[1] if len(data) > 1 else data
        
        response = self.model.generate(prompt, **kwargs)

        # Return the generated response as a Data object
        self.logger.info(f"\033[32m[ {self.__class__.__name__}]: Response: {response}\033[0m ")

        return (user_query, response)
=======
import os, yaml
from typing import Tuple, List
from sage_common_funs.utils.generator_model import apply_generator_model
from sage_core.function.map_function import MapFunction
from sage_core.function.base_function import StatefulFunction
from sage_utils.custom_logger import CustomLogger
from sage_runtime.state_persistence import load_function_state, save_function_state

_PRESETS = yaml.safe_load(open(os.path.abspath("config/generator_presets.yaml"), encoding="utf-8"))["presets"]


def get_generator_preset(name: str) -> MapFunction:
    """
    返回无状态版本的 OpenAIGenerator，一行切换本地/远程：
        gen = get_generator_preset("local")
        gen = get_generator_preset("remote")
    """
    cfg = _PRESETS.get(name)
    if cfg is None:
        raise ValueError(f"Unknown preset: {name!r}")
    return OpenAIGenerator(cfg)


def get_stateful_generator_preset(name: str) -> StatefulFunction:
    """
    返回带对话历史的生成器版本，一行切换本地/远程：
        gen = get_stateful_generator_preset("local")
        gen = get_stateful_generator_preset("remote")
    """
    cfg = _PRESETS.get(name)
    if cfg is None:
        raise ValueError(f"Unknown preset: {name!r}")
    return OpenAIGeneratorWithHistory(cfg)


class OpenAIGenerator(MapFunction):
    """
    OpenAIGenerator is a generator rag that interfaces with a specified OpenAI model
    to generate responses based on input data.
    """

    def __init__(self, config, **kwargs):
        super().__init__(**kwargs)

        """
        Initializes the OpenAIGenerator instance with configuration parameters.

        :param config: Dictionary containing configuration for the generator, including 
                       the method, model name, base URL, API key, etc.
        """
        self.config = config
        # Apply the generator model with the provided configuration
        self.model = apply_generator_model(
            method=self.config["method"],
            model_name=self.config["model_name"],
            base_url=self.config["base_url"],
            api_key=self.config["api_key"] or os.getenv("ALIBABA_API_KEY"),
            seed=42  # Hardcoded seed for reproducibility
        )
        self.num = 1

    # 其中原有的**kwargs应该由函数内部或者data内部提供
    def execute(self, data: list) -> Tuple[str, str]:
        """
        Executes the response generation using the configured model based on the input data.

        :param data: Data object containing a list of input data.
                     The second item in the list is expected to be a dictionary with a "content" key that contains the user's query.
        :param kwargs: Additional parameters for the model generation (e.g., temperature, max_tokens, etc.).

        :return: A Data object containing a tuple (user_query, response), where user_query is the original input query,
                and response is the generated response from the model.
        """
        # Extract the user query from the input data
        user_query = data[0] if len(data) > 1 else None

        prompt = data[1] if len(data) > 1 else data

        response = self.model.generate(prompt)

        self.num += 1

        self.logger.info(f"[ {self.__class__.__name__}]: Response: {response}")

        # Return the generated response along with the original user query as a tuple
        return (user_query, response)


class OpenAIGeneratorWithHistory(StatefulFunction):
    """
    OpenAIGenerator with global dialogue memory.
    Maintains a rolling history of past user and assistant turns (stateful).
    """

    def __init__(self, config, **kwargs):
        super().__init__(**kwargs)
        self.config = config

        self.model = apply_generator_model(
            method=self.config["method"],
            model_name=self.config["model_name"],
            base_url=self.config["base_url"],
            api_key=os.getenv("ALIBABA_API_KEY"),
            seed=42
        )

        # 全局历史状态，按对话轮次记录字符串
        self.dialogue_history: List[str] = []
        self.history_turns = config.get("max_history_turns", 5)
        self.num = 1

        base = os.path.join(self.runtime_context.session_folder, ".sage_checkpoints")
        os.makedirs(base, exist_ok=True)
        path = os.path.join(base, f"{self.runtime_context.name}.chkpt")
        load_function_state(self, path)

    def execute(self, data: List, **kwargs) -> Tuple[str, str]:
        """
        Expects input data: [user_query, prompt_dict]
        Where prompt_dict includes {"content": ...}
        """
        # 延迟恢复：在首次执行前根据 runtime_context 恢复状态

        user_query = data[0] if len(data) > 1 else None
        prompt_info = data[1] if len(data) > 1 else data

        new_turns = [entry for entry in prompt_info if entry["role"] in ("user", "system")]

        history_to_use = self.dialogue_history[-2 * self.history_turns:]
        full_prompt = history_to_use + new_turns

        self.logger.debug(f"[Prompt with history]:\n{full_prompt}")

        response = self.model.generate(full_prompt, **kwargs)

        for entry in new_turns:
            if entry["role"] == "user":
                self.dialogue_history.append(entry)
        self.dialogue_history.append({"role": "assistant", "content": response})
        self.dialogue_history = self.dialogue_history[-2 * self.history_turns:]  # 保留最近 N 轮

        self.logger.info(f"\033[32m[{self.__class__.__name__}] Response: {response}\033[0m")

        # —— 自动持久化：每次 execute 后保存状态 ——
        base = os.path.join(self.runtime_context.session_folder, ".sage_checkpoints")
        os.makedirs(base, exist_ok=True)
        path = os.path.join(base, f"{self.runtime_context.name}.chkpt")
        save_function_state(self, path)
        return (user_query, response)

    def save_state(self):
        """
        手动触发：持久化当前 dialogue_history，用于测试调用。
        """
        base = os.path.join(self.runtime_context.session_folder, ".sage_checkpoints")
        os.makedirs(base, exist_ok=True)
        path = os.path.join(base, f"{self.runtime_context.name}.chkpt")
        save_function_state(self, path)


class HFGenerator(MapFunction):
    """
    HFGenerator is a generator rag that interfaces with a Hugging Face model
    to generate responses based on input data.
    """

    def __init__(self, config, **kwargs):
        """
        Initializes the HFGenerator instance with configuration parameters.

        :param config: Dictionary containing configuration for the generator, including
                       the method and model name.
        """
        super().__init__(**kwargs)
        self.config = config
        # Apply the generator model with the provided configuration
        self.model = apply_generator_model(
            method=self.config["method"],
            model_name=self.config["model_name"]
        )

    def execute(self, data: list, **kwargs) -> Tuple[str, str]:
        """
        Executes the response generation using the configured Hugging Face model based on the input data.

        :param data: Data object containing a list of input data.
                     The expected format and the content of the data depend on the model's requirements.
        :param kwargs: Additional parameters for the model generation (e.g., temperature, max_tokens, etc.).

        :return: A Data object containing the generated response as a string.
        """
        # Generate the response from the Hugging Face model using the provided data and additional arguments
        user_query = data[0] if len(data) > 1 else None

        prompt = data[1] if len(data) > 1 else data

        response = self.model.generate(prompt, **kwargs)

        # Return the generated response as a Data object
        self.logger.info(f"\033[32m[ {self.__class__.__name__}]: Response: {response}\033[0m ")

        return (user_query, response)
>>>>>>> 2e282b77
<|MERGE_RESOLUTION|>--- conflicted
+++ resolved
@@ -1,10 +1,37 @@
-<<<<<<< HEAD
-import os
-from typing import Tuple,List
+import os, yaml
+from typing import Tuple, List
 from sage_common_funs.utils.generator_model import apply_generator_model
-from sage_core.function.map_function import MapFunction 
+from sage_core.function.map_function import MapFunction
 from sage_core.function.base_function import StatefulFunction
-from sage_utils.state_persistence import load_function_state, save_function_state
+from sage_utils.custom_logger import CustomLogger
+from sage_runtime.state_persistence import load_function_state, save_function_state
+
+_PRESETS = yaml.safe_load(open(os.path.abspath("config/generator_presets.yaml"), encoding="utf-8"))["presets"]
+
+
+def get_generator_preset(name: str) -> MapFunction:
+    """
+    返回无状态版本的 OpenAIGenerator，一行切换本地/远程：
+        gen = get_generator_preset("local")
+        gen = get_generator_preset("remote")
+    """
+    cfg = _PRESETS.get(name)
+    if cfg is None:
+        raise ValueError(f"Unknown preset: {name!r}")
+    return OpenAIGenerator(cfg)
+
+
+def get_stateful_generator_preset(name: str) -> StatefulFunction:
+    """
+    返回带对话历史的生成器版本，一行切换本地/远程：
+        gen = get_stateful_generator_preset("local")
+        gen = get_stateful_generator_preset("remote")
+    """
+    cfg = _PRESETS.get(name)
+    if cfg is None:
+        raise ValueError(f"Unknown preset: {name!r}")
+    return OpenAIGeneratorWithHistory(cfg)
+
 
 class OpenAIGenerator(MapFunction):
     """
@@ -32,8 +59,6 @@
         )
         self.num = 1
 
-
-
     # 其中原有的**kwargs应该由函数内部或者data内部提供
     def execute(self, data: list) -> Tuple[str, str]:
         """
@@ -47,8 +72,8 @@
                 and response is the generated response from the model.
         """
         # Extract the user query from the input data
-        user_query = data[0] if len(data) > 1  else None
- 
+        user_query = data[0] if len(data) > 1 else None
+
         prompt = data[1] if len(data) > 1 else data
 
         response = self.model.generate(prompt)
@@ -59,6 +84,7 @@
 
         # Return the generated response along with the original user query as a tuple
         return (user_query, response)
+
 
 class OpenAIGeneratorWithHistory(StatefulFunction):
     """
@@ -83,9 +109,9 @@
         self.history_turns = config.get("max_history_turns", 5)
         self.num = 1
 
-        base = os.path.join(self.ctx.env_base_dir, ".sage_checkpoints")
+        base = os.path.join(self.runtime_context.session_folder, ".sage_checkpoints")
         os.makedirs(base, exist_ok=True)
-        path = os.path.join(base, f"{self.ctx.name}.chkpt")
+        path = os.path.join(base, f"{self.runtime_context.name}.chkpt")
         load_function_state(self, path)
 
     def execute(self, data: List, **kwargs) -> Tuple[str, str]:
@@ -94,7 +120,6 @@
         Where prompt_dict includes {"content": ...}
         """
         # 延迟恢复：在首次执行前根据 runtime_context 恢复状态
-
 
         user_query = data[0] if len(data) > 1 else None
         prompt_info = data[1] if len(data) > 1 else data
@@ -116,21 +141,22 @@
 
         self.logger.info(f"\033[32m[{self.__class__.__name__}] Response: {response}\033[0m")
 
-        # —— 自动持久化：每次 execute 后保存状态 —— 
-        base = os.path.join(self.ctx.env_base_dir, ".sage_checkpoints")
+        # —— 自动持久化：每次 execute 后保存状态 ——
+        base = os.path.join(self.runtime_context.session_folder, ".sage_checkpoints")
         os.makedirs(base, exist_ok=True)
-        path = os.path.join(base, f"{self.ctx.name}.chkpt")
+        path = os.path.join(base, f"{self.runtime_context.name}.chkpt")
         save_function_state(self, path)
         return (user_query, response)
-    
+
     def save_state(self):
         """
         手动触发：持久化当前 dialogue_history，用于测试调用。
         """
-        base = os.path.join(self.ctx.env_base_dir, ".sage_checkpoints")
+        base = os.path.join(self.runtime_context.session_folder, ".sage_checkpoints")
         os.makedirs(base, exist_ok=True)
-        path = os.path.join(base, f"{self.ctx.name}.chkpt")
+        path = os.path.join(base, f"{self.runtime_context.name}.chkpt")
         save_function_state(self, path)
+
 
 class HFGenerator(MapFunction):
     """
@@ -164,217 +190,13 @@
         :return: A Data object containing the generated response as a string.
         """
         # Generate the response from the Hugging Face model using the provided data and additional arguments
-        user_query = data[0] if len(data) > 1  else None
- 
+        user_query = data[0] if len(data) > 1 else None
+
         prompt = data[1] if len(data) > 1 else data
-        
+
         response = self.model.generate(prompt, **kwargs)
 
         # Return the generated response as a Data object
         self.logger.info(f"\033[32m[ {self.__class__.__name__}]: Response: {response}\033[0m ")
 
-        return (user_query, response)
-=======
-import os, yaml
-from typing import Tuple, List
-from sage_common_funs.utils.generator_model import apply_generator_model
-from sage_core.function.map_function import MapFunction
-from sage_core.function.base_function import StatefulFunction
-from sage_utils.custom_logger import CustomLogger
-from sage_runtime.state_persistence import load_function_state, save_function_state
-
-_PRESETS = yaml.safe_load(open(os.path.abspath("config/generator_presets.yaml"), encoding="utf-8"))["presets"]
-
-
-def get_generator_preset(name: str) -> MapFunction:
-    """
-    返回无状态版本的 OpenAIGenerator，一行切换本地/远程：
-        gen = get_generator_preset("local")
-        gen = get_generator_preset("remote")
-    """
-    cfg = _PRESETS.get(name)
-    if cfg is None:
-        raise ValueError(f"Unknown preset: {name!r}")
-    return OpenAIGenerator(cfg)
-
-
-def get_stateful_generator_preset(name: str) -> StatefulFunction:
-    """
-    返回带对话历史的生成器版本，一行切换本地/远程：
-        gen = get_stateful_generator_preset("local")
-        gen = get_stateful_generator_preset("remote")
-    """
-    cfg = _PRESETS.get(name)
-    if cfg is None:
-        raise ValueError(f"Unknown preset: {name!r}")
-    return OpenAIGeneratorWithHistory(cfg)
-
-
-class OpenAIGenerator(MapFunction):
-    """
-    OpenAIGenerator is a generator rag that interfaces with a specified OpenAI model
-    to generate responses based on input data.
-    """
-
-    def __init__(self, config, **kwargs):
-        super().__init__(**kwargs)
-
-        """
-        Initializes the OpenAIGenerator instance with configuration parameters.
-
-        :param config: Dictionary containing configuration for the generator, including 
-                       the method, model name, base URL, API key, etc.
-        """
-        self.config = config
-        # Apply the generator model with the provided configuration
-        self.model = apply_generator_model(
-            method=self.config["method"],
-            model_name=self.config["model_name"],
-            base_url=self.config["base_url"],
-            api_key=self.config["api_key"] or os.getenv("ALIBABA_API_KEY"),
-            seed=42  # Hardcoded seed for reproducibility
-        )
-        self.num = 1
-
-    # 其中原有的**kwargs应该由函数内部或者data内部提供
-    def execute(self, data: list) -> Tuple[str, str]:
-        """
-        Executes the response generation using the configured model based on the input data.
-
-        :param data: Data object containing a list of input data.
-                     The second item in the list is expected to be a dictionary with a "content" key that contains the user's query.
-        :param kwargs: Additional parameters for the model generation (e.g., temperature, max_tokens, etc.).
-
-        :return: A Data object containing a tuple (user_query, response), where user_query is the original input query,
-                and response is the generated response from the model.
-        """
-        # Extract the user query from the input data
-        user_query = data[0] if len(data) > 1 else None
-
-        prompt = data[1] if len(data) > 1 else data
-
-        response = self.model.generate(prompt)
-
-        self.num += 1
-
-        self.logger.info(f"[ {self.__class__.__name__}]: Response: {response}")
-
-        # Return the generated response along with the original user query as a tuple
-        return (user_query, response)
-
-
-class OpenAIGeneratorWithHistory(StatefulFunction):
-    """
-    OpenAIGenerator with global dialogue memory.
-    Maintains a rolling history of past user and assistant turns (stateful).
-    """
-
-    def __init__(self, config, **kwargs):
-        super().__init__(**kwargs)
-        self.config = config
-
-        self.model = apply_generator_model(
-            method=self.config["method"],
-            model_name=self.config["model_name"],
-            base_url=self.config["base_url"],
-            api_key=os.getenv("ALIBABA_API_KEY"),
-            seed=42
-        )
-
-        # 全局历史状态，按对话轮次记录字符串
-        self.dialogue_history: List[str] = []
-        self.history_turns = config.get("max_history_turns", 5)
-        self.num = 1
-
-        base = os.path.join(self.runtime_context.session_folder, ".sage_checkpoints")
-        os.makedirs(base, exist_ok=True)
-        path = os.path.join(base, f"{self.runtime_context.name}.chkpt")
-        load_function_state(self, path)
-
-    def execute(self, data: List, **kwargs) -> Tuple[str, str]:
-        """
-        Expects input data: [user_query, prompt_dict]
-        Where prompt_dict includes {"content": ...}
-        """
-        # 延迟恢复：在首次执行前根据 runtime_context 恢复状态
-
-        user_query = data[0] if len(data) > 1 else None
-        prompt_info = data[1] if len(data) > 1 else data
-
-        new_turns = [entry for entry in prompt_info if entry["role"] in ("user", "system")]
-
-        history_to_use = self.dialogue_history[-2 * self.history_turns:]
-        full_prompt = history_to_use + new_turns
-
-        self.logger.debug(f"[Prompt with history]:\n{full_prompt}")
-
-        response = self.model.generate(full_prompt, **kwargs)
-
-        for entry in new_turns:
-            if entry["role"] == "user":
-                self.dialogue_history.append(entry)
-        self.dialogue_history.append({"role": "assistant", "content": response})
-        self.dialogue_history = self.dialogue_history[-2 * self.history_turns:]  # 保留最近 N 轮
-
-        self.logger.info(f"\033[32m[{self.__class__.__name__}] Response: {response}\033[0m")
-
-        # —— 自动持久化：每次 execute 后保存状态 ——
-        base = os.path.join(self.runtime_context.session_folder, ".sage_checkpoints")
-        os.makedirs(base, exist_ok=True)
-        path = os.path.join(base, f"{self.runtime_context.name}.chkpt")
-        save_function_state(self, path)
-        return (user_query, response)
-
-    def save_state(self):
-        """
-        手动触发：持久化当前 dialogue_history，用于测试调用。
-        """
-        base = os.path.join(self.runtime_context.session_folder, ".sage_checkpoints")
-        os.makedirs(base, exist_ok=True)
-        path = os.path.join(base, f"{self.runtime_context.name}.chkpt")
-        save_function_state(self, path)
-
-
-class HFGenerator(MapFunction):
-    """
-    HFGenerator is a generator rag that interfaces with a Hugging Face model
-    to generate responses based on input data.
-    """
-
-    def __init__(self, config, **kwargs):
-        """
-        Initializes the HFGenerator instance with configuration parameters.
-
-        :param config: Dictionary containing configuration for the generator, including
-                       the method and model name.
-        """
-        super().__init__(**kwargs)
-        self.config = config
-        # Apply the generator model with the provided configuration
-        self.model = apply_generator_model(
-            method=self.config["method"],
-            model_name=self.config["model_name"]
-        )
-
-    def execute(self, data: list, **kwargs) -> Tuple[str, str]:
-        """
-        Executes the response generation using the configured Hugging Face model based on the input data.
-
-        :param data: Data object containing a list of input data.
-                     The expected format and the content of the data depend on the model's requirements.
-        :param kwargs: Additional parameters for the model generation (e.g., temperature, max_tokens, etc.).
-
-        :return: A Data object containing the generated response as a string.
-        """
-        # Generate the response from the Hugging Face model using the provided data and additional arguments
-        user_query = data[0] if len(data) > 1 else None
-
-        prompt = data[1] if len(data) > 1 else data
-
-        response = self.model.generate(prompt, **kwargs)
-
-        # Return the generated response as a Data object
-        self.logger.info(f"\033[32m[ {self.__class__.__name__}]: Response: {response}\033[0m ")
-
-        return (user_query, response)
->>>>>>> 2e282b77
+        return (user_query, response)