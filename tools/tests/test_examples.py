--- conflicted
+++ resolved
@@ -556,8 +556,6 @@
         ]
 
         # 对依赖已编译扩展的示例（如 sage_flow），避免通过源码空目录覆盖已安装的二进制模块
-<<<<<<< HEAD
-<<<<<<< HEAD
         is_sage_flow_example = "sage_flow" in example_info.file_path or any(
             imp.startswith("sage.middleware.components.sage_flow")
             for imp in example_info.imports
@@ -566,28 +564,6 @@
             is_sage_flow_example
             and env.get("SAGE_EXAMPLES_USE_INSTALLED_MIDDLEWARE", "1") != "0"
         ):
-=======
-        is_sage_flow_example = (
-            "sage_flow" in example_info.file_path
-            or any(
-                imp.startswith("sage.middleware.components.sage_flow")
-                for imp in example_info.imports
-            )
-        )
-        if is_sage_flow_example and env.get(
-            "SAGE_EXAMPLES_USE_INSTALLED_MIDDLEWARE", "1"
-        ) != "0":
->>>>>>> 56491bbe11920920ae0e9bf8e0d568e021fe3433
-=======
-        is_sage_flow_example = "sage_flow" in example_info.file_path or any(
-            imp.startswith("sage.middleware.components.sage_flow")
-            for imp in example_info.imports
-        )
-        if (
-            is_sage_flow_example
-            and env.get("SAGE_EXAMPLES_USE_INSTALLED_MIDDLEWARE", "1") != "0"
-        ):
->>>>>>> b0c3b685
             # 去掉 middleware/src，让 Python 优先使用 site-packages 中已安装的模块
             mw_src = str(self.project_root / "packages" / "sage-middleware" / "src")
             sage_paths = [p for p in sage_paths_all if p != mw_src]
